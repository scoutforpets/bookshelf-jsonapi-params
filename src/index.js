// Load modules

import {
    assign as _assign,
    forEach as _forEach,
    has as _has,
    hasIn as _hasIn,
    includes as _includes,
    isEmpty as _isEmpty,
    isArray as _isArray,
    isFunction as _isFunction,
    isObject as _isObject,
    isObjectLike as _isObjectLike,
    isNull as _isNull,
    forIn as _forIn,
    keys as _keys,
    map as _map,
    zipObject as _zipObject
} from 'lodash';

import split from 'split-string';

import inflection from 'inflection';

import Paginator from 'bookshelf-page';

/**
 * Exports a plugin to pass into the bookshelf instance, i.e.:
 *
 *      import config from './knexfile';
 *      import knex from 'knex';
 *      import bookshelf from 'bookshelf';
 *
 *      const Bookshelf = bookshelf(knex(config));
 *
 *      Bookshelf.plugin('bookshelf-jsonapi-params');
 *
 *      export default Bookshelf;
 *
 * The plugin attaches the `fetchJsonApi` instance method to
 * the Bookshelf Model object.
 *
 * See methods below for details.
 */
export default (Bookshelf, options = {}) => {

    // Load the pagination plugin
    Bookshelf.plugin(Paginator);

    /**
     * Similar to {@link Model#fetch} and {@link Model#fetchAll}, but specifically
     * uses parameters defined by the {@link https://jsonapi.org|JSON API spec} to
     * build a query to further refine a result set.
     *
     * @param  opts {object}
     *     Currently supports the `include`, `fields`, `sort`, `page` and `filter`
     *     parameters from the {@link https://jsonapi.org|JSON API spec}.
     * @param  type {string}
     *     An optional string that specifies the type of resource being retrieved.
     *     If not specified, type will default to the name of the table associated
     *     with the model.
     * @return {Promise<Model|Collection|null>}
     */
    const fetchJsonApi = function (opts, isCollection = true, type, additionalQuery) {

        opts = opts || {};

        const internals = {};
        const { include, fields, sort, page = {}, filter, group } = opts;
        const filterTypes = ['like', 'not', 'lt', 'gt', 'lte', 'gte'];

        // Get a reference to the field being used as the id
        internals.idAttribute = this.constructor.prototype.idAttribute ?
            this.constructor.prototype.idAttribute : 'id';

        // Get a reference to the current model name. Note that if no type is
        // explicitly passed, the tableName will be used
        internals.modelName = type ? type : this.constructor.prototype.tableName;

        // Used to determine which casting syntax is valid
        internals.client = Bookshelf.knex.client.config.client;
        internals.textType = 'text';
        if (internals.client === 'mysql' && internals.client === 'mssql'){
            internals.textType = 'char';
        }

        // Initialize an instance of the current model and clone the initial query
        internals.model =
            this.constructor.forge().query((qb) => _assign(qb, this.query().clone()));

        /**
         * Build a query for relational dependencies of filtering, grouping and sorting
         * @param   filterValues {object}
         * @param   groupValues {object}
         * @param   sortValues {object}
         */
        internals.buildDependencies = (filterValues, groupValues, sortValues) => {

            const relationHash = {};
            // Find relations in filterValues
            if (_isObjectLike(filterValues) && !_isEmpty(filterValues)){

                // Loop through each filter value
                _forEach(filterValues, (value, key) => {

                    // If the filter is not an equality filter
                    if (_isObjectLike(value)){
                        if (!_isEmpty(value)){
                            _forEach(value, (typeValue, typeKey) => {

                                // Add relations to the relationHash
                                internals.buildDependenciesHelper(typeKey, relationHash);
                            });
                        }
                    }
                    // If the filter is an equality filter
                    else {
                        internals.buildDependenciesHelper(key, relationHash);
                    }
                });
            }

            // Find relations in sortValues
            if (_isObjectLike(sortValues) && !_isEmpty(sortValues)){

                // Loop through each sort value
                _forEach(sortValues, (value) => {

                    // If the sort value is descending, remove the dash
                    if (value.indexOf('-') === 0){
                        value = value.substr(1);
                    }
                    // Add relations to the relationHash
                    internals.buildDependenciesHelper(value, relationHash);
                });
            }

            // Find relations in groupValues
            if (_isObjectLike(groupValues) && !_isEmpty(groupValues)){

                // Loop through each group value
                _forEach(groupValues, (value) => {

                    // Add relations to the relationHash
                    internals.buildDependenciesHelper(value, relationHash);
                });
            }

            // Need to select model.* so all of the relations are not returned, also check if there is anything in fields object
            if (_keys(relationHash).length && !_keys(fields).length){
                internals.model.query((qb) => {
                    qb.select(`${internals.modelName}.*`);
                });
            }
            // Recurse on each of the relations in relationHash
            _forIn(relationHash, (value, key) => {

                return internals.queryRelations(value, key, this, internals.modelName);
            });
        };

        /**
         * Recursive funtion to add relationships to main query to allow filtering and sorting
         * on relationships by using left outer joins
         * @param   relation {object}
         * @param   relationKey {string}
         * @param   parent {object}
         * @param   parentKey {string}
         */
        internals.queryRelations = (relation, relationKey, parentModel, parentKey) => {

            // Add left outer joins for the relation
            const relatedData = parentModel[relationKey]().relatedData;

            internals.model.query((qb) => {

                const foreignKey = relatedData.foreignKey ? relatedData.foreignKey : `${inflection.singularize(relatedData.parentTableName)}_${relatedData.parentIdAttribute}`;
                if (relatedData.type === 'hasOne' || relatedData.type === 'hasMany'){
                    qb.leftOuterJoin(`${relatedData.targetTableName} as ${relationKey}`,
                                     `${parentKey}.${relatedData.parentIdAttribute}`,
                                     `${relationKey}.${foreignKey}`);
                }
                else if (relatedData.type === 'belongsTo'){
                    if (relatedData.throughTableName){
                        const throughTableAlias = `${relationKey}_${relatedData.throughTableName}_pivot`;
                        qb.leftOuterJoin(`${relatedData.throughTableName} as ${throughTableAlias}`,
                                        `${parentKey}.${relatedData.parentIdAttribute}`,
                                        `${throughTableAlias}.${relatedData.throughIdAttribute}`);
                        qb.leftOuterJoin(`${relatedData.targetTableName} as ${relationKey}`,
                                        `${throughTableAlias}.${foreignKey}`,
                                        `${relationKey}.${relatedData.targetIdAttribute}`);
                    }
                    else {
                        qb.leftOuterJoin(`${relatedData.targetTableName} as ${relationKey}`,
                                        `${parentKey}.${foreignKey}`,
                                        `${relationKey}.${relatedData.targetIdAttribute}`);
                    }
                }
                else if (relatedData.type === 'belongsToMany'){
                    const otherKey = relatedData.otherKey ? relatedData.otherKey : `${inflection.singularize(relatedData.targetTableName)}_id`;
                    const joinTableName = relatedData.joinTableName ? relatedData.joinTableName : relatedData.throughTableName;

                    qb.leftOuterJoin(`${joinTableName} as ${relationKey}_${joinTableName}`,
                                        `${parentKey}.${relatedData.parentIdAttribute}`,
                                        `${relationKey}_${joinTableName}.${foreignKey}`);
                    qb.leftOuterJoin(`${relatedData.targetTableName} as ${relationKey}`,
                                        `${relationKey}_${joinTableName}.${otherKey}`,
                                        `${relationKey}.${relatedData.targetIdAttribute}`);
                }
                else if (_includes(relatedData.type, 'morph')){
                    // Get the morph type and id
                    const morphType = relatedData.columnNames[0] ? relatedData.columnNames[0] : `${relatedData.morphName}_type`;
                    const morphId = relatedData.columnNames[1] ? relatedData.columnNames[0] : `${relatedData.morphName}_id`;
                    if (relatedData.type === 'morphOne' || relatedData.type === 'morphMany'){

                        qb.leftOuterJoin(`${relatedData.targetTableName} as ${relationKey}`, (qbJoin) => {

                            qbJoin.on(`${relationKey}.${morphId}`, '=', `${parentKey}.${relatedData.parentIdAttribute}`);
                        }).where(`${relationKey}.${morphType}`, '=', relatedData.morphValue);
                    }
                    else if (relatedData.type === 'morphTo'){
                        // Not implemented
                    }
                }
            });

            if (!_keys(relation).length){
                return;
            }
            _forIn(relation, (value, key) => {

                return internals.queryRelations(value, key, parentModel[relationKey]().relatedData.target.forge(), relationKey);
            });
        };

        /**
         * Adds relations included in the key to the relationHash, used in buildDependencies
         * @param   key {string}
         * @param   relationHash {object}
         */
        internals.buildDependenciesHelper = (key, relationHash) => {

            if (_includes(key, '.')){
                // The last item in the chain is a column name, not a table. Do not include column name in relationHash
                key = key.substring(0, key.lastIndexOf('.'));
                if (!_has(relationHash, key)){
                    let level = relationHash;
                    const relations = key.split('.');
                    let relationModel = this.clone();

                    // Traverse the relationHash object and set new relation if it does not exist
                    _forEach(relations, (relation) => {

                        // Check if valid relationship
                        if (typeof relationModel[relation] === 'function' && relationModel[relation]().relatedData.type){
                            if (!level[relation]){
                                level[relation] = {};
                            }
                            level = level[relation];

                            // Set relation model to the next item in the chain
                            relationModel = relationModel.related(relation).relatedData.target.forge();
                        }
                        else {
                            return false;
                        }
                    });
                }
            }
        };

        /**
         * Build a query based on the `fields` parameter.
         * @param  fieldNames {object}
         */
        internals.buildFields = (fieldNames = {}) => {

            if (_isObject(fieldNames) && !_isEmpty(fieldNames)) {

                // Format column names
                fieldNames = internals.formatColumnNames(fieldNames);

                // Process fields for each type/relation
                _forEach(fieldNames, (fieldValue, fieldKey) => {

                    // Add qualifying table name to avoid ambiguous columns
                    fieldNames[fieldKey] = _map(fieldNames[fieldKey], (value) => {

                        if (!fieldKey) {
                            if (!_includes(value, '.')) {
                                value = `${internals.modelName}.${value}`;
                            }
                        } else {
                            value = `${fieldKey}.${value}`;
                        }

                        return value;
                    });

                    // Only process the field if it's not a relation. Fields
                    // for relations are processed in `buildIncludes()`
                    if (!_includes(include, fieldKey)) {

                        // Add columns to query
                        internals.model.query((qb) => {

                            if (!fieldKey){
                                qb.distinct();
                            }

                            _forEach(fieldNames[fieldKey], (column) => {

                                var extract = internals.extractFunction(column);
                                if (extract) {
                                    qb[extract.function](`${extract.column} as ${extract.function}`);
                                } else {
                                    qb.select([column]);
                                }
                            });

                            // JSON API considers relationships as fields, so we
                            // need to make sure the id of the relation is selected
                            _forEach(include, (relation) => {

                                if (internals.isBelongsToRelation(relation, this)) {
                                    const relatedData = this.related(relation).relatedData;
                                    const relationId = relatedData.foreignKey ? relatedData.foreignKey : `${inflection.singularize(relatedData.parentTableName)}_${relatedData.parentIdAttribute}`;
                                    qb.select(`${internals.modelName}.${relationId}`);
                                }
                            });
                        });
                    }
                });


            }
        };

        /**
         * Build a query based on the `filters` parameter.
         * @param  filterValues {object|array}
         */
        internals.buildFilters = (filterValues) => {

            if (_isObjectLike(filterValues) && !_isEmpty(filterValues)) {
                // format the column names of the filters
                //filterValues = this.format(filterValues);

                // build the filter query
                internals.model.query((qb) => {

                    _forEach(filterValues, (value, key) => {

                        // If the value is a filter type
                        if (_isObjectLike(value)){
                            // Format column names of filter types
                            const filterTypeValues = value;

                            // Check if filter type is valid
                            if (_includes(filterTypes, key)){
                                // Loop through each value for the valid filter type
                                _forEach(filterTypeValues, (typeValue, typeKey) => {

                                    // Remove all but the last table name, need to get number of dots
                                    typeKey = internals.formatRelation(internals.formatColumnNames([typeKey])[0]);

                                    var extract = internals.extractFunction(typeKey);
                                    if (extract) {
                                        typeKey = Bookshelf.knex.raw(`${extract.function}(??)`, extract.column);
                                    }

                                    // Determine if there are multiple filters to be applied
                                    let valueArray = null;
                                    if (!_isArray(typeValue)){
                                        valueArray = typeValue !== null && typeValue !== 'null' ? split(typeValue.toString(), ',') : [null];
                                    }
                                    else {
                                        valueArray = typeValue;
                                    }

                                    // Attach different query for each type
                                    if (key === 'like'){

                                        qb.where((qbWhere) => {

                                            if (_isArray(valueArray)){
                                                let where = 'where';
                                                _forEach(valueArray, (val) => {

                                                    qbWhere[where](
                                                        Bookshelf.knex.raw(`LOWER(CAST(:typeKey: AS ${internals.textType})) like LOWER(:value)`, {
                                                            value: `%${val}%`,
                                                            typeKey
                                                        })
                                                    );

                                                    // Change to orWhere after the first where
                                                    if (where === 'where'){
                                                        where = 'orWhere';
                                                    }
                                                });
                                            }
                                            else {
                                                qbWhere.where(
                                                    Bookshelf.knex.raw(`LOWER(CAST(:typeKey: AS ${internals.textType})) like LOWER(:value)`, {
                                                        value: `%${val}%`,
                                                        typeKey
                                                    })
                                                );
                                            }

                                            // If the key is in the top level filter, filter on orWhereIn
                                            if (_hasIn(filterValues, typeKey)){
                                                // Determine if there are multiple filters to be applied
                                                value = filterValues[typeKey].toString().indexOf(',') !== -1 ? filterValues[typeKey].split(',') : filterValues[typeKey];
                                                qbWhere.orWhereIn(typeKey, value);
                                            }
                                        });
                                    }
                                    else if (key === 'not'){
                                        if (valueArray.find((val) => val === null || val === 'null') !== undefined) {
                                            qb.whereNotNull(typeKey);
                                            valueArray = valueArray.filter((val) => val !== null && val !== 'null');
                                        }
                                        qb.whereNotIn(typeKey, valueArray);
                                    }
                                    else if (key === 'lt'){
                                        qb.where(typeKey, '<', typeValue);
                                    }
                                    else if (key === 'gt'){
                                        qb.where(typeKey, '>', typeValue);
                                    }
                                    else if (key === 'lte'){
                                        qb.where(typeKey, '<=', typeValue);
                                    }
                                    else if (key === 'gte'){
                                        qb.where(typeKey, '>=', typeValue);
                                    }
                                });
                            }
                        }
                        // If the value is an equality filter
                        else {
                            // If the key is in the like filter, ignore the filter
                            if (!_hasIn(filterValues.like, key)){
                                // Remove all but the last table name, need to get number of dots
                                key = internals.formatRelation(internals.formatColumnNames([key])[0]);
<<<<<<< HEAD

                                var extract = internals.extractFunction(key);
                                if (extract) {
                                    key = Bookshelf.knex.raw(`${extract.function}(??)`, extract.column);
                                }
=======
                                value = value === 'null' ? null : value;
>>>>>>> b44f169c

                                if (_isNull(value)){
                                    qb.where(key, value);
                                }
                                else {
                                    // Determine if there are multiple filters to be applied
                                    if (!_isArray(value)){
                                        value = split(value.toString(), ',');
                                    }
                                    if (value.find((val) => val === 'null' || val === null) !== undefined){
                                        qb.whereNull(key);
                                        value = value.filter((val) => val !== 'null' && val !== null);
                                    }
                                    qb.orWhereIn(key, value);
                                }
                            }
                        }
                    });
                });
            }
        };

        /**
         * Extract any function around an attribute string
         * Example: 'table1.sum(column)' => { function: 'sum', column: 'table1.column' }
         * @param   attribute {string}
         * @return  {object}
         */
        internals.extractFunction = (attribute) => {
            const regex = new RegExp(/(.*)(count|sum|avg|max|min|lower|upper)\((.+)\)/g);
            const match = regex.exec(attribute);

            if (match) {
                const prefix = match[1]
                const func = match[2];
                const column = match[3];

                return {
                    function: func,
                    column: `${prefix}${column}`,
                };
            }

            return null;
        };

        /**
         * Takes in an attribute string like a.b.c.d and returns c.d, also if attribute
         * looks like 'a', it will return tableName.a where tableName is the top layer table name
         * @param   attribute {string}
         * @return  {string}
         */
        internals.formatRelation = (attribute) => {

            if (_includes(attribute, '.')){
                const splitKey = attribute.split('.');
                attribute = `${splitKey[splitKey.length - 2]}.${splitKey[splitKey.length - 1]}`;
            }
            // Add table name to before column name if no relation to avoid ambiguous columns
            else {
                attribute = `${internals.modelName}.${attribute}`;
            }
            return attribute;
        };

        /**
         * Takes an array from attributes and returns the only the columns and removes the table names
         * @param   attributes {array}
         * @return  {array}
         */
        internals.getColumnNames = (attributes) => {

            return _map(attributes, (attribute) => {

                return attribute.substr(attribute.lastIndexOf('.') + 1);
            });
        };

        /**
         * Build a query based on the `include` parameter.
         * @param  includeValues {array}
         */
        internals.buildIncludes = (includeValues) => {

            if (_isArray(includeValues) && !_isEmpty(includeValues)) {

                const relations = [];

                _forEach(includeValues, (relation) => {

                    if (_has(fields, relation)) {

                        const fieldNames = internals.formatColumnNames(fields);

                        relations.push({
                            [relation]: (qb) => {

                                if (!internals.isBelongsToRelation(relation, this)) {
                                    const relatedData = this[relation]().relatedData;
                                    const foreignKey = relatedData.foreignKey ? relatedData.foreignKey : `${inflection.singularize(relatedData.parentTableName)}_${relatedData.parentIdAttribute}`;

                                    if (!_includes(fieldNames[relation], foreignKey)){
                                        qb.column.apply(qb, [foreignKey]);
                                    }
                                }
                                fieldNames[relation] = internals.getColumnNames(fieldNames[relation]);
                                if (!_includes(fieldNames[relation], 'id')){
                                    qb.column.apply(qb, ['id']);
                                }
                                qb.column.apply(qb, [fieldNames[relation]]);
                            }
                        });
                    }
                    else {
                        relations.push(relation);
                    }
                });

                // Assign the relations to the options passed to fetch/All
                _assign(opts, { withRelated: relations });
            }
        };

        /**
         * Build a query based on the `sort` parameter.
         * @param  sortValues {array}
         */
        internals.buildSort = (sortValues = []) => {


            if (_isArray(sortValues) && !_isEmpty(sortValues)) {

                let sortDesc = [];

                for (let i = 0; i < sortValues.length; ++i) {

                    // Determine if the sort should be descending
                    if (typeof sortValues[i] === 'string' && sortValues[i][0] === '-') {
                        sortValues[i] = sortValues[i].substring(1);
                        sortDesc.push(sortValues[i]);
                    }
                }

                // Format column names according to Model settings
                sortDesc = internals.formatColumnNames(sortDesc);
                sortValues = internals.formatColumnNames(sortValues);

                _forEach(sortValues, (sortBy) => {

                    if (sortBy) {
                        internals.model.orderBy(
                            internals.formatRelation(sortBy),
                            sortDesc.indexOf(sortBy) === -1 ? 'asc' : 'desc'
                        );
                    }
                });
            }
        };

        /**
         * Build a query based on the `group` parameter.
         * @param  groupValues {array}
         */
        internals.buildGroup = (groupValues = []) => {

            if (_isArray(groupValues) && !_isEmpty(groupValues)) {

                groupValues = internals.formatColumnNames(groupValues);

                internals.model.query((qb) => {

                    _forEach(groupValues, (groupBy) => {

                        qb.groupBy(groupBy);
                    });
                });
            }
        };

        /**
         * Processes incoming parameters that represent columns names and
         * formats them using the internal {@link Model#format} function.
         * @param  columnNames {array}
         * @return {array{}
         */
        internals.formatColumnNames = (columnNames = []) => {

            _forEach(columnNames, (value, key) => {

                let columns = {};
                if (_includes(value, '.')){
                    columns[columnNames[key].substr(columnNames[key].lastIndexOf('.') + 1)] = undefined;
                    columnNames[key] = columnNames[key].substring(0, columnNames[key].lastIndexOf('.')) + '.' + _keys(this.format(columns));
                }
                else if (_isArray(value) && key === '' && value.length === 1 && _includes(value[0], '.')){
                    columns[value[0].substr(value[0].lastIndexOf('.') + 1)] = undefined;
                    value[0] = value[0].substring(0, value[0].lastIndexOf('.')) + '.' + _keys(this.format(columns));
                }
                else {
                    // Convert column names to an object so it can
                    // be passed to Model#format
                    if (_isArray(columnNames[key])) {
                        columns = _zipObject(columnNames[key], null);
                    }
                    else {
                        columns = _zipObject(columnNames, null);
                    }

                    // Format column names using Model#format
                    if (_isArray(columnNames[key])) {
                        columnNames[key] = _keys(this.format(columns));
                    }
                    else {
                        columnNames = _keys(this.format(columns));
                    }
                }
            });

            return columnNames;
        };

        /**
         * Determines if the specified relation is a `belongsTo` type.
         * @param   relationName {string}
         * @param   model {object}
         * @return  {boolean}
         */
        internals.isBelongsToRelation = (relationName, model) => {

            if (!model.related(relationName)){
                return false;
            }
            const relationType = model.related(relationName).relatedData.type.toLowerCase();

            if (relationType !== undefined &&
                relationType === 'belongsto') {

                return true;
            }

            return false;
        };

        /**
         * Determines if the specified relation is a `many` type.
         * @param   relationName {string}
         * @param   model {object}
         * @return  {boolean}
         */
        internals.isManyRelation = (relationName, model) => {

            if (!model.related(relationName)){
                return false;
            }
            const relationType = model.related(relationName).relatedData.type.toLowerCase();

            if (relationType !== undefined &&
                relationType.indexOf('many') > 0) {

                return true;
            }

            return false;
        };

        /**
         * Determines if the specified relation is a `hasone` type.
         * @param   relationName {string}
         * @param   model {object}
         * @return  {boolean}
         */
        internals.ishasOneRelation = (relationName, model) => {

            if (!model.related(relationName)){
                return false;
            }
            const relationType = model.related(relationName).relatedData.type.toLowerCase();

            if (relationType !== undefined &&
                relationType === 'hasone'){

                return true;
            }

            return false;
        };

        ////////////////////////////////
        /// Process parameters
        ////////////////////////////////

        // Apply relational dependencies for filters, grouping and sorting
        internals.buildDependencies(filter, group, sort);

        // Apply filters
        internals.buildFilters(filter);

        // Apply grouping
        internals.buildGroup(group);

        // Apply sorting
        internals.buildSort(sort);

        // Apply relations
        internals.buildIncludes(include);

        // Apply sparse fieldsets
        internals.buildFields(fields);

        // Apply extra query which was passed in as a parameter
        if (_isFunction(additionalQuery)){
            internals.model.query(additionalQuery);
        }

        // Assign default paging options if they were passed to the plugin
        // and no pagination parameters were passed directly to the method.
        if (isCollection &&
            _isEmpty(page) &&
            _has(options, 'pagination')) {

            _assign(page, options.pagination);
        }

        // Apply paging
        if (isCollection &&
            _isObject(page) &&
            !_isEmpty(page)) {

            const pageOptions = _assign(opts, page);

            return internals.model.fetchPage(pageOptions);
        }

        // Determine whether to return a Collection or Model

        // Call `fetchAll` to return Collection
        if (isCollection) {
            return internals.model.fetchAll(opts);
        }

        // Otherwise, call `fetch` to return Model
        return internals.model.fetch(opts);
    };

    // Add `fetchJsonApi()` method to Bookshelf Model/Collection prototypes
    Bookshelf.Model.prototype.fetchJsonApi = fetchJsonApi;

    Bookshelf.Model.fetchJsonApi = function (...args) {

        return this.forge().fetchJsonApi(...args);
    };

    Bookshelf.Collection.prototype.fetchJsonApi = function (...args) {

        return fetchJsonApi.apply(this.model.forge(), ...args);
    };
};<|MERGE_RESOLUTION|>--- conflicted
+++ resolved
@@ -445,15 +445,13 @@
                             if (!_hasIn(filterValues.like, key)){
                                 // Remove all but the last table name, need to get number of dots
                                 key = internals.formatRelation(internals.formatColumnNames([key])[0]);
-<<<<<<< HEAD
 
                                 var extract = internals.extractFunction(key);
                                 if (extract) {
                                     key = Bookshelf.knex.raw(`${extract.function}(??)`, extract.column);
                                 }
-=======
+
                                 value = value === 'null' ? null : value;
->>>>>>> b44f169c
 
                                 if (_isNull(value)){
                                     qb.where(key, value);
