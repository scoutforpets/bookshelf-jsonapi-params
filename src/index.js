// Load modules
/* eslint-disable prefer-const */
import {
    assign as _assign,
    forEach as _forEach,
    forOwn as _forOwn,
    has as _has,
    hasIn as _hasIn,
    includes as _includes,
    isEmpty as _isEmpty,
    isArray as _isArray,
    isFunction as _isFunction,
    isObject as _isObject,
    isObjectLike as _isObjectLike,
    isPlainObject as _isPlainObject,
    isString as _isString,
    pull as _pull,
    forIn as _forIn,
    keys as _keys,
    map as _map,
    filter as _filter,
    sortBy as _sortBy,
    initial as _initial,
    replace as _replace,
    get as _get,
    set as _set,
    last as _last,
    uniq as _uniq,
    union as _union,
    cloneDeep as _cloneDeep

} from 'lodash';

import split from 'split-string';

import inflection from 'inflection';

import Paginator from 'bookshelf-page';

import jsonFields from './json-fields';

/**
 * Exports a plugin to pass into the bookshelf instance, i.e.:
 *
 *      import config from './knexfile';
 *      import knex from 'knex';
 *      import bookshelf from 'bookshelf';
 *
 *      const Bookshelf = bookshelf(knex(config));
 *
 *      Bookshelf.plugin('bookshelf-jsonapi-params');
 *
 *      export default Bookshelf;
 *
 * The plugin attaches the `fetchJsonApi` instance method to
 * the Bookshelf Model object.
 *
 * See methods below for details.
 */
export default (Bookshelf, options = {}) => {

    // Load the pagination plugin
    Bookshelf.plugin(Paginator);

    /**
     * Similar to {@link Model#fetch} and {@link Model#fetchAll}, but specifically
     * uses parameters defined by the {@link https://jsonapi.org|JSON API spec} to
     * build a query to further refine a result set.
     *
     * @param  opts {object}
     *     Currently supports the `include`, `fields`, `sort`, `page` and `filter`
     *     parameters from the {@link https://jsonapi.org|JSON API spec}.
     * @param  type {string}
     *     An optional string that specifies the type of resource being retrieved.
     *     If not specified, type will default to the name of the table associated
     *     with the model.
     * @return {Promise<Model|Collection|null>}
     */
    const fetchJsonApi = function (opts, isCollection = true, type, additionalQuery) {

        opts = _cloneDeep(opts) || {};

        const internals = {};
        const { include, fields, sort, page = {}, filter, group } = opts;
        const filterTypes = ['like', 'not', 'lt', 'gt', 'lte', 'gte', 'or'];

        // Get a reference to the field being used as the id
        internals.idAttribute = this.constructor.prototype.idAttribute ?
            this.constructor.prototype.idAttribute : 'id';

        // Get a reference to the current model name. Note that if no type is
        // explicitly passed, the tableName will be used
        internals.modelName = this.constructor.prototype.tableName;
        internals.modelType = type;

        // Used to determine which casting syntax is valid
        internals.client = Bookshelf.knex.client.config.client;

        // Initialize an instance of the current model and clone the initial query
        internals.model =
            this.constructor.forge().query((qb) => _assign(qb, this.query().clone()));
        /**
         * Build a query for single filtering dependency object 
         * @param   value {object}
         * @param   relationHash {object}
         */
        internals.buildObjectLikeFilterValue = (value, relationHash) => {
            if (!_isEmpty(value)){
                _forEach(value, (_, typeKey) => {
                    // Add relations to the relationHash
                    internals.buildDependenciesHelper(typeKey, relationHash);
                });
            }
        };
        /**
         * Build a query for array of relational dependencies of filtering
         * @param   filterList {array}
         * @param   relationHash {object}
         */
        internals.buildArrayLikeFilterValue = (filterList, relationHash) => {
            if (!_isEmpty(filterList)) {
                _forEach(filterList, filter => {
                    if (_isPlainObject(filter)) {
                        _forEach(filter, (typeValue, typeKey) => {
                            if (_isPlainObject(typeValue)) {
                                internals.buildObjectLikeFilterValue(typeValue, relationHash);
                            } else {
                                internals.buildDependenciesHelper(typeKey, relationHash);
                            }
                        });
                    }
                });
            }
        };
        /**
         * Build a query for relational dependencies of filtering, grouping and sorting
         * @param   filterValues {object}
         * @param   groupValues {object}
         * @param   sortValues {object}
         */
        internals.buildDependencies = (filterValues, groupValues, sortValues) => {

            const relationHash = {};
            // Find relations in filterValues
            if (_isObjectLike(filterValues) && !_isEmpty(filterValues)){

                // Loop through each filter value
                _forEach(filterValues, (value, key) => {

<<<<<<< HEAD
                    // If the filter is object
                    if (_isPlainObject(value)){
                        internals.buildObjectLikeFilterValue(value, relationHash);
                    }
                    // If the filter is Array (or case)
                    else if (_isArray(value)) {
                        internals.buildArrayLikeFilterValue(value, relationHash);
=======
                    // If the filter is not an equality filter
                    if (_isObjectLike(value) && !_isArray(value)){
                        if (!_isEmpty(value)){
                            _forEach(value, (typeValue, typeKey) => {

                                // Add relations to the relationHash
                                internals.buildDependenciesHelper(typeKey, relationHash);
                            });
                        }
>>>>>>> ef8bbe0a
                    }
                    // If the filter is an equality filter
                    else {
                        internals.buildDependenciesHelper(key, relationHash);
                    }
                });
            }

            // Find relations in sortValues
            if (_isObjectLike(sortValues) && !_isEmpty(sortValues)){

                // Loop through each sort value
                _forEach(sortValues, (value) => {

                    // If the sort value is descending, remove the dash
                    if (value.indexOf('-') === 0){
                        value = value.substr(1);
                    }
                    // Add relations to the relationHash
                    internals.buildDependenciesHelper(value, relationHash);
                });
            }

            // Find relations in groupValues
            if (_isObjectLike(groupValues) && !_isEmpty(groupValues)){

                // Loop through each group value
                _forEach(groupValues, (value) => {

                    // Add relations to the relationHash
                    internals.buildDependenciesHelper(value, relationHash);
                });
            }

            // Need to select model.* so all of the relations are not returned, also check if there is anything in fields object
            if (_keys(relationHash).length && !_keys(fields).length){
                internals.model.query((qb) => {

                    qb.select(`${internals.modelName}.*`);
                });
            }
            // Recurse on each of the relations in relationHash
            _forIn(relationHash, (value, key) => {

                return internals.queryRelations(value, key, this, internals.modelName);
            });
        };

        /**
         * Recursive funtion to add relationships to main query to allow filtering and sorting
         * on relationships by using left outer joins
         * @param   relation {object}
         * @param   relationKey {string}
         * @param   parent {object}
         * @param   parentKey {string}
         */
        internals.queryRelations = (relation, relationKey, parentModel, parentKey) => {

            // Add left outer joins for the relation
            const relatedData = parentModel[relationKey]().relatedData;

            internals.model.query((qb) => {

                const foreignKey = relatedData.foreignKey ? relatedData.foreignKey : `${inflection.singularize(relatedData.parentTableName)}_${relatedData.parentIdAttribute}`;
                if (relatedData.type === 'hasOne' || relatedData.type === 'hasMany'){
                    qb.leftOuterJoin(`${relatedData.targetTableName} as ${relationKey}`,
                                     `${parentKey}.${relatedData.parentIdAttribute}`,
                                     `${relationKey}.${foreignKey}`);
                }
                else if (relatedData.type === 'belongsTo'){
                    if (relatedData.throughTableName){
                        const throughTableAlias = `${relationKey}_${relatedData.throughTableName}_pivot`;
                        qb.leftOuterJoin(`${relatedData.throughTableName} as ${throughTableAlias}`,
                                        `${parentKey}.${relatedData.parentIdAttribute}`,
                                        `${throughTableAlias}.${relatedData.throughIdAttribute}`);
                        qb.leftOuterJoin(`${relatedData.targetTableName} as ${relationKey}`,
                                        `${throughTableAlias}.${foreignKey}`,
                                        `${relationKey}.${relatedData.targetIdAttribute}`);
                    }
                    else {
                        qb.leftOuterJoin(`${relatedData.targetTableName} as ${relationKey}`,
                                        `${parentKey}.${foreignKey}`,
                                        `${relationKey}.${relatedData.targetIdAttribute}`);
                    }
                }
                else if (relatedData.type === 'belongsToMany'){
                    const otherKey = relatedData.otherKey ? relatedData.otherKey : `${inflection.singularize(relatedData.targetTableName)}_id`;
                    const joinTableName = relatedData.joinTableName ? relatedData.joinTableName : relatedData.throughTableName;

                    qb.leftOuterJoin(`${joinTableName} as ${relationKey}_${joinTableName}`,
                                        `${parentKey}.${relatedData.parentIdAttribute}`,
                                        `${relationKey}_${joinTableName}.${foreignKey}`);
                    qb.leftOuterJoin(`${relatedData.targetTableName} as ${relationKey}`,
                                        `${relationKey}_${joinTableName}.${otherKey}`,
                                        `${relationKey}.${relatedData.targetIdAttribute}`);
                }
                else if (_includes(relatedData.type, 'morph')){
                    // Get the morph type and id
                    const morphType = relatedData.columnNames[0] ? relatedData.columnNames[0] : `${relatedData.morphName}_type`;
                    const morphId = relatedData.columnNames[1] ? relatedData.columnNames[0] : `${relatedData.morphName}_id`;
                    if (relatedData.type === 'morphOne' || relatedData.type === 'morphMany'){

                        qb.leftOuterJoin(`${relatedData.targetTableName} as ${relationKey}`, (qbJoin) => {

                            qbJoin.on(`${relationKey}.${morphId}`, '=', `${parentKey}.${relatedData.parentIdAttribute}`);
                        }).where(`${relationKey}.${morphType}`, '=', relatedData.morphValue);
                    }
                    else if (relatedData.type === 'morphTo'){
                        // Not implemented
                    }
                }
            });

            if (!_keys(relation).length){
                return;
            }
            _forIn(relation, (value, key) => {

                return internals.queryRelations(value, key, parentModel[relationKey]().relatedData.target.forge(), relationKey);
            });
        };

        /**
         * Adds relations included in the column to the relationHash, used in buildDependencies
         * @param   column {string}
         * @param   relationHash {object}
         */
        internals.buildDependenciesHelper = (column, relationHash) => {
            // Split column on colons, example of column: 'relation.column:jsonbColumn.property:dataType'
            let [key] = column.split(':');
            if (_includes(key, '.')){
                // The last item in the chain is a column name, not a table. Do not include column name in relationHash
                key = key.substring(0, key.lastIndexOf('.'));
                if (!_has(relationHash, key)){
                    let level = relationHash;
                    const relations = key.split('.');
                    let relationModel = this.clone();

                    // Traverse the relationHash object and set new relation if it does not exist
                    _forEach(relations, (relation) => {

                        // Check if valid relationship
                        if (typeof relationModel[relation] === 'function' && relationModel[relation]().relatedData.type){
                            if (!level[relation]){
                                level[relation] = {};
                            }
                            level = level[relation];

                            // Set relation model to the next item in the chain
                            relationModel = relationModel.related(relation).relatedData.target.forge();
                        }
                        else {
                            return false;
                        }
                    });
                }
            }
        };

        /**
         * Build a query based on the `fields` parameter.
         * @param  fieldNames {object}
         */
        internals.buildFields = (fieldNames = {}, expandedIncludes, includesMap) => {

            if (_isObject(fieldNames) && !_isEmpty(fieldNames)) {

                // Format column names
                fieldNames = internals.formatColumnNames(fieldNames);

                // Process fields for each type/relation
                _forEach(fieldNames, (fieldValue, fieldKey) => {

                    // Add qualifying table name to avoid ambiguous columns
                    fieldNames[fieldKey] = _map(fieldNames[fieldKey], (value) => {

                        // Extract any aggregate function around the column name
                        let [column, jsonColumn, dataType] = value.split(':');
                        let aggregateFunction = null;
                        const regex = new RegExp(/(count|sum|avg|max|min)\((.+)\)/g);
                        const match = regex.exec(value);

                        if (match) {
                            aggregateFunction = match[1];
                            column = match[2];
                        }

                        if (!fieldKey || fieldKey === internals.modelType) {
                            if (!_includes(column, '.')) {
                                column = `${internals.modelName}.${column}`;
                            }
                        }
                        else {
                            column = `${fieldKey}.${column}`;
                        }

                        column = _filter([column, jsonColumn, dataType]).join(':');

                        return aggregateFunction ? { aggregateFunction, column } : column;
                    });

                    // Only process the field if it's not a relation. Fields
                    // for relations are processed in `buildIncludes()`
                    if (!_includes(expandedIncludes, fieldKey)) {

                        // Add columns to query
                        internals.model.query((qb) => {

                            if (!fieldKey){
                                qb.distinct();
                            }


                            let fieldsToSelect = fieldNames[fieldKey];
                            // JSON API considers relationships as fields, so we
                            // need to make sure the id of the relation is selected
                            if (!_isEmpty(includesMap.relations)) {
                                fieldsToSelect = _uniq(_union(fieldsToSelect, includesMap.requiredColumns.map((column) => `${internals.modelName}.${column}`)));
                            }
                            _forEach(fieldsToSelect, (column) => {

                                if (column.aggregateFunction) {
                                    qb[column.aggregateFunction](`${column.column} as ${column.aggregateFunction}`);
                                }
                                else {
                                    let [columnToSelect, jsonColumn, dataType] = column.split(':');
                                    if (jsonColumn) {
                                        jsonFields.buildSelect(qb, Bookshelf.knex, columnToSelect, jsonColumn, dataType);
                                    }
                                    else {
                                        qb.select([columnToSelect]);
                                    }
                                }
                            });
                        });
                    }
                });
            }
        };

        /**
         * Build a query based on the `filters` parameter.
         * @param  filterValues {object|array}
         */
        internals.buildFilters = (filterValues) => {

            if (_isObjectLike(filterValues) && !_isEmpty(filterValues)) {
                // format the column names of the filters
                //filterValues = this.format(filterValues);

                // build the filter query
                internals.model.query(internals.applyFilterFragment(filterValues));
            }
        };
        /**
         * Takes in filterValues (fragment of filter configuration) and returns function to create filter
         * @param  filterValues {object|array} fragment of filter params
         */
        internals.applyFilterFragment = filterValues => qb => {

            _forEach(filterValues, (value, key) => {

<<<<<<< HEAD
                // If the value is a filter type
                if (_isPlainObject(value)){
                    // Format column names of filter types
                    const filterTypeValues = value;
=======
                        // If the value is a filter type
                        if (_isObjectLike(value) && !_isArray(value)){
                            // Format column names of filter types
                            const filterTypeValues = value;
>>>>>>> ef8bbe0a

                    // Check if filter type is valid
                    if (_includes(filterTypes, key)){
                        // Loop through each value for the valid filter type
                        _forEach(filterTypeValues, (typeValue, typeKey) => {

                            let [column, jsonColumn, dataType] = typeKey.split(':');
                            // Remove all but the last table name, need to get number of dots
                            column = internals.formatRelation(internals.formatColumnNames([column])[0]);

<<<<<<< HEAD
                            // Determine if there are multiple filters to be applied
                            let valueArray = split(String(typeValue), { keepQuotes: true, sep: ',' });

                            if (jsonColumn) {
                                // Pass in the an equality filter for the same column name as last parameter for OR filtering with `like` and `equals`
                                let extraEqualityFilter = filterValues[typeKey];
                                if (extraEqualityFilter) {
                                    extraEqualityFilter = split(String(extraEqualityFilter), { keepQuotes: true, sep: ',' });
                                }
                                jsonFields.buildFilterWithType(qb, Bookshelf.knex, key, valueArray, column, jsonColumn, dataType, extraEqualityFilter);
                            }
                            else {
                                // Attach different query for each type
                                if (key === 'like'){
                                    qb.where((qbWhere) => {

                                        let where = 'where';
                                        let textType = 'text';
                                        if (internals.client === 'mysql' || internals.client === 'mssql'){
                                            textType = 'char';
=======
                                    // Determine if there are multiple filters to be applied
                                    let valueArray = typeValue;
                                    if (!_isArray(valueArray)) {
                                        valueArray = split(String(typeValue), { keepQuotes: true, sep: ',' });
                                    }

                                    if (jsonColumn) {
                                        // Pass in the an equality filter for the same column name as last parameter for OR filtering with `like` and `equals`
                                        let extraEqualityFilter = filterValues[typeKey];
                                        if (extraEqualityFilter) {
                                            if (!_isArray(extraEqualityFilter)) {
                                                extraEqualityFilter = split(String(extraEqualityFilter), { keepQuotes: true, sep: ',' });
                                            }
                                        }
                                        jsonFields.buildFilterWithType(qb, Bookshelf.knex, key, valueArray, column, jsonColumn, dataType, extraEqualityFilter);
                                    }
                                    else {
                                        // Attach different query for each type
                                        if (key === 'like'){
                                            qb.where((qbWhere) => {

                                                let where = 'where';
                                                let textType = 'text';
                                                if (internals.client === 'mysql' || internals.client === 'mssql'){
                                                    textType = 'char';
                                                }
                                                _forEach(valueArray, (val) => {

                                                    let likeQuery = `LOWER(CAST(:column: AS ${textType})) like LOWER(:value)`;
                                                    if (internals.client === 'pg') {
                                                        likeQuery = `CAST(:column: AS ${textType}) ilike :value`;
                                                    }
                                                    qbWhere[where](
                                                        Bookshelf.knex.raw(likeQuery, {
                                                            value: `%${val}%`,
                                                            column
                                                        })
                                                    );

                                                    // Change to orWhere after the first where
                                                    if (where === 'where'){
                                                        where = 'orWhere';
                                                    }
                                                });

                                                // If the key is in the top level filter, filter on orWhereIn
                                                if (_hasIn(filterValues, typeKey)){
                                                    // Determine if there are multiple filters to be applied
                                                    let equalityValue = filterValues[typeKey];
                                                    if (!_isArray(equalityValue)){
                                                        equalityValue = split(String(equalityValue), { keepQuotes: true, sep: ',' });
                                                    }

                                                    internals.equalityFilter(qbWhere, column, equalityValue, 'orWhere');
                                                }
                                            });
>>>>>>> ef8bbe0a
                                        }
                                        _forEach(valueArray, (val) => {

                                            let likeQuery = `LOWER(CAST(:column: AS ${textType})) like LOWER(:value)`;
                                            if (internals.client === 'pg') {
                                                likeQuery = `CAST(:column: AS ${textType}) ilike :value`;
                                            }
                                            qbWhere[where](
                                                Bookshelf.knex.raw(likeQuery, {
                                                    value: `%${val}%`,
                                                    column
                                                })
                                            );

                                            // Change to orWhere after the first where
                                            if (where === 'where'){
                                                where = 'orWhere';
                                            }
                                        });

                                        // If the key is in the top level filter, filter on orWhereIn
                                        if (_hasIn(filterValues, typeKey)){
                                            // Determine if there are multiple filters to be applied
                                            let equalityValue = filterValues[typeKey];
                                            if (!_isArray(equalityValue)){
                                                equalityValue = split(String(equalityValue), { keepQuotes: true, sep: ',' });
                                            }

                                            internals.equalityFilter(qbWhere, column, equalityValue, 'orWhere');
                                        }
                                    });
                                }
                                else if (key === 'not'){
                                    const hasNull = valueArray.length !== _pull(valueArray, null, 'null').length;
                                    if (hasNull) {
                                        qb.whereNotNull(column);
                                    }
                                    if (!_isEmpty(valueArray)){
                                        qb.whereNotIn(column, valueArray);
                                    }
                                }
                                else if (key === 'lt'){
                                    qb.where(column, '<', typeValue);
                                }
                                else if (key === 'gt'){
                                    qb.where(column, '>', typeValue);
                                }
                                else if (key === 'lte'){
                                    qb.where(column, '<=', typeValue);
                                }
                                else if (key === 'gte'){
                                    qb.where(column, '>=', typeValue);
                                }
                            }
                        });
                    }
                }
                // If key is or and value is array
                else if (_isArray(value) && key === 'or') {
                    _forEach(value, (fragment) => {
                        qb.orWhere(internals.applyFilterFragment(fragment));
                    });
                }
                // If the value is an equality filter
                else {
                    // If the key is in the like filter, ignore the filter
                    if (!_hasIn(filterValues.like, key)){
                        let [column, jsonColumn, dataType] = key.split(':');
                        // Remove all but the last table name, need to get number of dots
                        column = internals.formatRelation(internals.formatColumnNames([column])[0]);

                        if (!_isArray(value)){
                            value = split(String(value), { keepQuotes: true, sep: ',' });
                        }

                        if (jsonColumn) {
                            jsonFields.buildFilterWithType(qb, Bookshelf.knex, 'equal', value, column, jsonColumn, dataType);
                        }
                        else {
                            internals.equalityFilter(qb, column, value);
                        }
                    }
                }
            });
        };
        /**
         * Takes in value, query builder, and column name for creating an equality filter
         * @param value {array}
         * @param qb {object} The query builder
         * @param column
         */
        internals.equalityFilter = (qb, column, value, whereType = 'where') => {

            const hasNull = value.length !== _pull(value, null, 'null').length;
            if (hasNull) {
                qb[whereType]((qbWhere) => {

                    qbWhere.whereNull(column);
                    if (!_isEmpty(value)) {
                        qbWhere.orWhereIn(column, value);
                    }
                });
            }
            else {
                qb[`${whereType}In`](column, value);
            }
        };

        /**
         * Takes in an attribute string like a.b.c.d and returns c.d, also if attribute
         * looks like 'a', it will return tableName.a where tableName is the top layer table name
         * @param   attribute {string}
         * @return  {string}
         */
        internals.formatRelation = (attribute) => {

            let [column, jsonColumn, dataType] = attribute.split(':');
            if (_includes(column, '.')){
                const splitKey = column.split('.');
                column = `${splitKey[splitKey.length - 2]}.${splitKey[splitKey.length - 1]}`;
            }
            // Add table name to before column name if no relation to avoid ambiguous columns
            else {
                column = `${internals.modelName}.${column}`;
            }
            return _filter([column, jsonColumn, dataType]).join(':');
        };

        /**
         * Takes an array from attributes and returns the only the columns and removes the table names
         * @param   attributes {array}
         * @return  {array}
         */
        internals.getColumnNames = (attributes) => {

            return _map(attributes, (attribute) => {

                return attribute.substr(attribute.lastIndexOf('.') + 1);
            });
        };

        /**
         * Build a query based on the `include` parameter.
         * @param  includeValues {array}
         */
        internals.buildIncludes = (expandedIncludes, includesMap) => {

            if (_isArray(expandedIncludes) && !_isEmpty(expandedIncludes)) {

                const relations = [];

                let includeFunctions = _last(expandedIncludes);
                if (_isObject(includeFunctions)) {
                    expandedIncludes = _initial(expandedIncludes, includeFunctions);
                }

                _forEach(expandedIncludes, (relation) => {

                    if (_has(fields, relation) || _has(includeFunctions, relation)) {

                        let fieldNames = internals.formatColumnNames(_get(fields, relation));

                        let relationGetter = `relations.${relation.split('.').join('.relations.')}`;
                        let relationObject = _get(includesMap, relationGetter);


                        relations.push({
                            [relation]: (qb) => {

                                if (_has(includeFunctions, relation)) {
                                    includeFunctions[relation](qb);
                                }

                                // Fetch existing columns from query builder and combine them with fieldNames
                                let selectFromQB = _filter(qb._statements, { grouping: 'columns' });
                                if (selectFromQB.length || fieldNames.length) {
                                    // Combine the required columns with the desired columns
                                    let requiredRelationColumns = _get(relationObject, 'requiredColumns');
                                    let columnsToSelect = _uniq(_union(..._map(selectFromQB, 'value'), fieldNames, requiredRelationColumns));

                                    // Clear existing columns
                                    qb.clearSelect();

                                    // Put the table name in front of each column in cases where there are joins in the subquery
                                    columnsToSelect = _map(columnsToSelect, (fieldName) =>  {

                                        // If there is already an existing table name in the query, do not replace it
                                        if (_includes(fieldName, '.')) {
                                            return fieldName;
                                        }
                                        return `${relationObject.tableName}.${fieldName}`;
                                    });

                                    // Select the columns
                                    if (columnsToSelect.length) {
                                        qb.columns(columnsToSelect);
                                    }
                                }
                            }
                        });
                    }
                    else {
                        relations.push(relation);
                    }
                });

                // Assign the relations to the options passed to fetch/All
                _assign(opts, { withRelated: relations });
            }
        };

        /* *
         * Used for generating columns to automatically include on a relationship
         * @returns {Object} Object nested map of included relationships, where each relationship has all required columns for mapping relationships to their parents
         *
         * example:
         * {
         *      model: personModel,
         *      tableName: 'person',
         *      requiredColumns: ['id'],
         *      relations: {
         *          pet: {
         *              model: petModel,
         *              tableName: 'pet',
         *              requiredColumns: ['id', 'pet_owner_id'], // id is required for the toy relationship
         *              relations: {
         *                  toy: {
         *                      model: toyModel,
         *                      tableName: 'toy',
         *                      requiredColumns: ['id', 'pet_id']
         *                  }
         *              }
         *          }
         *      }
         * }
         */
        internals.setupIncludesMap = (expandedIncludes) => {

            const includesMap = {
                model: internals.model,
                requiredColumns: [internals.model.idAttribute],
                relations: {}
            };

            // expandedIncludes is ordered by the lowest amount of '.' characters
            // Each item in expandedIncludes can be assumed to already be in the includes map by the time the forEach iteration reaches that item
            _forEach(expandedIncludes, (includeValue) => {

                // Ignore the value if it's not a string, there is another string to represent the includes that are functions
                if (_isObject(includeValue)) {
                    return;
                }

                let splitIncludeValue = includeValue.split('.');
                // Create a getter/setter string
                // Getter string for 'a.b.c' will look like 'relations.a.relations.b.relations.c
                let getterString = `relations.${splitIncludeValue.join('.relations.')}`;

                // The parent model object, the one before this new relation
                let parent = includesMap;

                // If this relation is not on the first level, get the parent
                if (splitIncludeValue.length > 1) {
                    parent = _get(includesMap, `relations.${_initial(splitIncludeValue).join('.relations.')}`);
                }

                // Get the model and relationship
                let relationName = _last(splitIncludeValue);
                let relatedData = parent.model[relationName]().relatedData;
                let relationTableName = relatedData.target.prototype.tableName;
                let relationModel = relatedData.target.forge();


                // Initialize the relation by setting the object on the parent
                let relationObject = {
                    // Always set the 'id' as required
                    model: relationModel,
                    tableName: relationTableName,
                    requiredColumns: [relationModel.idAttribute],
                    relations: {}
                };
                _set(includesMap, getterString, relationObject);

                const foreignKey = relatedData.foreignKey ? relatedData.foreignKey : `${inflection.singularize(relatedData.parentTableName)}_${relatedData.parentIdAttribute}`;

                if (relatedData.type === 'hasOne' || relatedData.type === 'hasMany'){
                    // Parent: is relatedData.parentIdAttribute, already set by default
                    // Relation: is foreignKey
                    relationObject.requiredColumns.push(foreignKey);
                }
                else if (relatedData.type === 'belongsTo'){
                    if (relatedData.throughTableName) {
                        const throughForeignKey = relatedData.throughForeignKey ? relatedData.throughForeignKey : `${inflection.singularize(relatedData.throughTableName)}_${relatedData.throughIdAttribute}`;
                        // Belongs To Through
                        // Parent: Use throughForeignKey or `${throughTableName}_${throughIdAttribute}`
                        parent.requiredColumns.push(throughForeignKey);
                        // Relation: is targetIdAttribute, set by default

                    }
                    else {
                        // Belongs To
                        // Parent: foreignKey
                        parent.requiredColumns.push(foreignKey);
                        // Relation: relatedData.targetIdAttribute, set by default
                    }
                }
                // Belongs To Many, do not need to set
                //  Parent: relatedData.parentIdAttribute, set by default
                //  Relation: relatedData.targetIdAttribute, set by default
            });

            return includesMap;
        };

        /**
         * Expand each include so that each individual relation has an item to hook into fields
         * turns ['a.b.c.d', 'e'] into ['a', 'e', 'a.b', 'a.b.c', 'a.b.c.d']
         * @param   include {array}
         */
        internals.buildExpandedIncludes = (includes) => {

            let expandedIncludes = [];
            let includeFunctions = {};
            _forEach(includes, (includeItem) => {

                if (_isString(includeItem)) {
                    internals.expandedIncludesHelper(includeItem, expandedIncludes);
                }
                else if (_isObject(includeItem)) {
                    // Handle when query buidlers are passed into include
                    _forOwn(includeItem, (includeFunction, includeString) => {

                        internals.expandedIncludesHelper(includeString, expandedIncludes);
                        includeFunctions[includeString] = includeFunction;
                    });
                }
            });

            // Sort ascending by the amount of `.` separator
            expandedIncludes = _sortBy(_uniq(expandedIncludes), [
                (item) => {

                    return _replace(item, /[^\.]/g, '').length;
                }
            ]);

            // Push the includedFunctions at the end, if there are any
            if (!_isEmpty(includeFunctions)) {
                expandedIncludes.push(includeFunctions);
            }

            return expandedIncludes;
        };

        internals.expandedIncludesHelper = (includeString, expandedIncludes) => {

            let splitIncludes = includeString.split('.');
            let splitLength = splitIncludes.length;
            for (let i = 0; i < splitLength; ++i) {
                expandedIncludes.push(splitIncludes.join('.'));
                splitIncludes.splice(-1);
            }
        };

        /**
         * Build a query based on the `sort` parameter.
         * @param  sortValues {array}
         */
        internals.buildSort = (sortValues = []) => {


            if (_isArray(sortValues) && !_isEmpty(sortValues)) {

                let sortDesc = [];

                for (let i = 0; i < sortValues.length; ++i) {

                    // Determine if the sort should be descending
                    if (typeof sortValues[i] === 'string' && sortValues[i][0] === '-') {
                        sortValues[i] = sortValues[i].substring(1);
                        sortDesc.push(sortValues[i]);
                    }
                }

                // Format column names according to Model settings
                sortDesc = internals.formatColumnNames(sortDesc);
                sortValues = internals.formatColumnNames(sortValues);

                _forEach(sortValues, (sortBy) => {

                    const sortType = sortDesc.indexOf(sortBy) === -1 ? 'asc' : 'desc';
                    if (sortBy) {
                        let [column, jsonColumn, dataType] = sortBy.split(':');
                        column = internals.formatRelation(column);
                        if (jsonColumn) {
                            internals.model.query((qb) => {

                                jsonFields.buildSort(qb, sortType, column, jsonColumn, dataType);
                            });
                        }
                        else {
                            internals.model.orderBy(column, sortType);
                        }
                    }
                });
            }
        };

        /**
         * Build a query based on the `group` parameter.
         * @param  groupValues {array}
         */
        internals.buildGroup = (groupValues = []) => {

            if (_isArray(groupValues) && !_isEmpty(groupValues)) {

                groupValues = internals.formatColumnNames(groupValues);

                internals.model.query((qb) => {

                    _forEach(groupValues, (groupBy) => {

                        qb.groupBy(groupBy);
                    });
                });
            }
        };

        /**
         * Turn a column into its {@link Model#format} format
         * leaving specified table names untouched.
         * A helper function to formatColumnNames that does the work of formatting strictly on an array
         * @param columnNames {array}
         * @returns formattedColumnNames {array}
         */

        internals.formatColumnCollection = (columnNames = []) => {

            return _map(columnNames, (columnName) => {

                const [column, jsonColumn, dataType] = columnName.split(':');
                const columnComponents = column.split('.');
                const lastIndex = columnComponents.length - 1;
                const tableAttribute = columnComponents[lastIndex];
                // this only gets hit for current model, not relationships
                const formattedTableAttribute = _keys(this.format({ [tableAttribute]: undefined }))[0];
                columnComponents[lastIndex] = formattedTableAttribute;

                return _filter([columnComponents.join('.'), jsonColumn, dataType]).join(':');
            });
        };

        /**
         * Processes incoming parameters that represent columns names and
         * formats them using the internal {@link Model#format} function.
         * @param columnNames {array|object}
         * @returns formattedColumnNames {array|object}
         */
        internals.formatColumnNames = (columnNames = []) => {

            if (_isArray(columnNames)) {
                return internals.formatColumnCollection(columnNames);
            }

            // process an object for which each value is a collection of columns to be formatted
            _forOwn(columnNames, (columnCollection, columnNameKey) => {

                columnNames[columnNameKey] = internals.formatColumnCollection(columnCollection);
            });

            return columnNames;
        };

        /**
         * Determines if the specified relation is a `belongsTo` type.
         * @param   relationName {string}
         * @param   model {object}
         * @return  {boolean}
         */
        internals.isBelongsToRelation = (relationName, model) => {

            if (!model.related(relationName)){
                return false;
            }
            const relationType = model.related(relationName).relatedData.type.toLowerCase();

            if (relationType !== undefined &&
                relationType === 'belongsto') {

                return true;
            }

            return false;
        };

        /**
         * Determines if the specified relation is a `many` type.
         * @param   relationName {string}
         * @param   model {object}
         * @return  {boolean}
         */
        internals.isManyRelation = (relationName, model) => {

            if (!model.related(relationName)){
                return false;
            }
            const relationType = model.related(relationName).relatedData.type.toLowerCase();

            if (relationType !== undefined &&
                relationType.indexOf('many') > 0) {

                return true;
            }

            return false;
        };

        /**
         * Determines if the specified relation is a `hasone` type.
         * @param   relationName {string}
         * @param   model {object}
         * @return  {boolean}
         */
        internals.ishasOneRelation = (relationName, model) => {

            if (!model.related(relationName)){
                return false;
            }
            const relationType = model.related(relationName).relatedData.type.toLowerCase();

            if (relationType !== undefined &&
                relationType === 'hasone'){

                return true;
            }

            return false;
        };

        ////////////////////////////////
        /// Process parameters
        ////////////////////////////////

        // Apply relational dependencies for filters, grouping and sorting
        internals.buildDependencies(filter, group, sort);

        // Apply filters
        internals.buildFilters(filter);

        // Apply grouping
        internals.buildGroup(group);

        // Apply sorting
        internals.buildSort(sort);

        // Apply relations
        const expandedIncludes = internals.buildExpandedIncludes(include);
        const includesMap = internals.setupIncludesMap(expandedIncludes);
        internals.buildIncludes(expandedIncludes, includesMap);

        // Apply sparse fieldsets
        internals.buildFields(fields, expandedIncludes, includesMap);

        // Apply extra query which was passed in as a parameter
        if (_isFunction(additionalQuery)){
            internals.model.query(additionalQuery);
        }

        // Assign default paging options if they were passed to the plugin
        // and no pagination parameters were passed directly to the method.
        if (isCollection &&
            _isEmpty(page) &&
            _has(options, 'pagination')) {

            _assign(page, options.pagination);
        }
        // internals.model.query(qb => {

        //     console.log(qb.toQuery());

        // });

        // Apply paging
        if (isCollection &&
            _isObject(page) &&
            !_isEmpty(page)) {

            const pageOptions = _assign(opts, page);

            return internals.model.fetchPage(pageOptions);
        }

        // Determine whether to return a Collection or Model
        // Call `fetchAll` to return Collection
        if (isCollection) {
            return internals.model.fetchAll(opts);
        }

        // Otherwise, call `fetch` to return Model
        return internals.model.fetch(opts);
    };

    // Add `fetchJsonApi()` method to Bookshelf Model/Collection prototypes
    Bookshelf.Model.prototype.fetchJsonApi = fetchJsonApi;

    Bookshelf.Model.fetchJsonApi = function (...args) {

        return this.forge().fetchJsonApi(...args);
    };

    Bookshelf.Collection.prototype.fetchJsonApi = function (...args) {

        return fetchJsonApi.apply(this.model.forge(), ...args);
    };
};<|MERGE_RESOLUTION|>--- conflicted
+++ resolved
@@ -100,11 +100,12 @@
         internals.model =
             this.constructor.forge().query((qb) => _assign(qb, this.query().clone()));
         /**
-         * Build a query for single filtering dependency object 
+         * Build a query for single filtering dependency object
          * @param   value {object}
          * @param   relationHash {object}
          */
         internals.buildObjectLikeFilterValue = (value, relationHash) => {
+
             if (!_isEmpty(value)){
                 _forEach(value, (_, typeKey) => {
                     // Add relations to the relationHash
@@ -118,13 +119,20 @@
          * @param   relationHash {object}
          */
         internals.buildArrayLikeFilterValue = (filterList, relationHash) => {
+
             if (!_isEmpty(filterList)) {
-                _forEach(filterList, filter => {
-                    if (_isPlainObject(filter)) {
-                        _forEach(filter, (typeValue, typeKey) => {
+                _forEach(filterList, (value) => {
+
+                    if (_isPlainObject(value)) {
+
+                        _forEach(value, (typeValue, typeKey) => {
+
                             if (_isPlainObject(typeValue)) {
+
                                 internals.buildObjectLikeFilterValue(typeValue, relationHash);
-                            } else {
+                            }
+                            else {
+
                                 internals.buildDependenciesHelper(typeKey, relationHash);
                             }
                         });
@@ -146,26 +154,13 @@
 
                 // Loop through each filter value
                 _forEach(filterValues, (value, key) => {
-
-<<<<<<< HEAD
-                    // If the filter is object
-                    if (_isPlainObject(value)){
-                        internals.buildObjectLikeFilterValue(value, relationHash);
-                    }
-                    // If the filter is Array (or case)
-                    else if (_isArray(value)) {
+                    // If the filter is "OR" filter fragments array
+                    if (key === 'or') {
                         internals.buildArrayLikeFilterValue(value, relationHash);
-=======
+                    }
                     // If the filter is not an equality filter
                     if (_isObjectLike(value) && !_isArray(value)){
-                        if (!_isEmpty(value)){
-                            _forEach(value, (typeValue, typeKey) => {
-
-                                // Add relations to the relationHash
-                                internals.buildDependenciesHelper(typeKey, relationHash);
-                            });
-                        }
->>>>>>> ef8bbe0a
+                        internals.buildObjectLikeFilterValue(value, relationHash);
                     }
                     // If the filter is an equality filter
                     else {
@@ -232,23 +227,23 @@
                 const foreignKey = relatedData.foreignKey ? relatedData.foreignKey : `${inflection.singularize(relatedData.parentTableName)}_${relatedData.parentIdAttribute}`;
                 if (relatedData.type === 'hasOne' || relatedData.type === 'hasMany'){
                     qb.leftOuterJoin(`${relatedData.targetTableName} as ${relationKey}`,
-                                     `${parentKey}.${relatedData.parentIdAttribute}`,
-                                     `${relationKey}.${foreignKey}`);
+                        `${parentKey}.${relatedData.parentIdAttribute}`,
+                        `${relationKey}.${foreignKey}`);
                 }
                 else if (relatedData.type === 'belongsTo'){
                     if (relatedData.throughTableName){
                         const throughTableAlias = `${relationKey}_${relatedData.throughTableName}_pivot`;
                         qb.leftOuterJoin(`${relatedData.throughTableName} as ${throughTableAlias}`,
-                                        `${parentKey}.${relatedData.parentIdAttribute}`,
-                                        `${throughTableAlias}.${relatedData.throughIdAttribute}`);
+                            `${parentKey}.${relatedData.parentIdAttribute}`,
+                            `${throughTableAlias}.${relatedData.throughIdAttribute}`);
                         qb.leftOuterJoin(`${relatedData.targetTableName} as ${relationKey}`,
-                                        `${throughTableAlias}.${foreignKey}`,
-                                        `${relationKey}.${relatedData.targetIdAttribute}`);
+                            `${throughTableAlias}.${foreignKey}`,
+                            `${relationKey}.${relatedData.targetIdAttribute}`);
                     }
                     else {
                         qb.leftOuterJoin(`${relatedData.targetTableName} as ${relationKey}`,
-                                        `${parentKey}.${foreignKey}`,
-                                        `${relationKey}.${relatedData.targetIdAttribute}`);
+                            `${parentKey}.${foreignKey}`,
+                            `${relationKey}.${relatedData.targetIdAttribute}`);
                     }
                 }
                 else if (relatedData.type === 'belongsToMany'){
@@ -256,11 +251,11 @@
                     const joinTableName = relatedData.joinTableName ? relatedData.joinTableName : relatedData.throughTableName;
 
                     qb.leftOuterJoin(`${joinTableName} as ${relationKey}_${joinTableName}`,
-                                        `${parentKey}.${relatedData.parentIdAttribute}`,
-                                        `${relationKey}_${joinTableName}.${foreignKey}`);
+                        `${parentKey}.${relatedData.parentIdAttribute}`,
+                        `${relationKey}_${joinTableName}.${foreignKey}`);
                     qb.leftOuterJoin(`${relatedData.targetTableName} as ${relationKey}`,
-                                        `${relationKey}_${joinTableName}.${otherKey}`,
-                                        `${relationKey}.${relatedData.targetIdAttribute}`);
+                        `${relationKey}_${joinTableName}.${otherKey}`,
+                        `${relationKey}.${relatedData.targetIdAttribute}`);
                 }
                 else if (_includes(relatedData.type, 'morph')){
                     // Get the morph type and id
@@ -424,194 +419,125 @@
          * Takes in filterValues (fragment of filter configuration) and returns function to create filter
          * @param  filterValues {object|array} fragment of filter params
          */
-        internals.applyFilterFragment = filterValues => qb => {
-
-            _forEach(filterValues, (value, key) => {
-
-<<<<<<< HEAD
-                // If the value is a filter type
-                if (_isPlainObject(value)){
-                    // Format column names of filter types
-                    const filterTypeValues = value;
-=======
-                        // If the value is a filter type
-                        if (_isObjectLike(value) && !_isArray(value)){
-                            // Format column names of filter types
-                            const filterTypeValues = value;
->>>>>>> ef8bbe0a
-
-                    // Check if filter type is valid
-                    if (_includes(filterTypes, key)){
-                        // Loop through each value for the valid filter type
-                        _forEach(filterTypeValues, (typeValue, typeKey) => {
-
-                            let [column, jsonColumn, dataType] = typeKey.split(':');
+        internals.applyFilterFragment = (filterValues) => {
+
+            return (qb) => {
+
+                _forEach(filterValues, (value, key) => {
+                    // If the value is a filter type
+                    if (_isObjectLike(value) && !_isArray(value)) {
+                        // Format column names of filter types
+                        const filterTypeValues = value;
+                        // Check if filter type is valid
+                        if (_includes(filterTypes, key)) {
+                            // Loop through each value for the valid filter type
+                            _forEach(filterTypeValues, (typeValue, typeKey) => {
+
+                                let [column, jsonColumn, dataType] = typeKey.split(':');
+                                // Remove all but the last table name, need to get number of dots
+                                column = internals.formatRelation(internals.formatColumnNames([column])[0]);
+                                let valueArray = typeValue;
+                                if (!_isArray(valueArray)) {
+                                    valueArray = split(String(typeValue), { keepQuotes: true, sep: ',' });
+                                }
+                                if (jsonColumn) {
+                                    // Pass in the an equality filter for the same column name as last parameter for OR filtering with `like` and `equals`
+                                    let extraEqualityFilter = filterValues[typeKey];
+                                    if (extraEqualityFilter) {
+                                        if (!_isArray(extraEqualityFilter)) {
+                                            extraEqualityFilter = split(String(extraEqualityFilter), { keepQuotes: true, sep: ',' });
+                                        }
+                                    }
+                                    jsonFields.buildFilterWithType(qb, Bookshelf.knex, key, valueArray, column, jsonColumn, dataType, extraEqualityFilter);
+                                }
+                                else {
+                                    // Attach different query for each type
+                                    if (key === 'like') {
+                                        qb.where((qbWhere) => {
+
+                                            let where = 'where';
+                                            let textType = 'text';
+                                            if (internals.client === 'mysql' || internals.client === 'mssql') {
+                                                textType = 'char';
+                                            }
+                                            _forEach(valueArray, (val) => {
+
+                                                let likeQuery = `LOWER(CAST(:column: AS ${textType})) like LOWER(:value)`;
+                                                if (internals.client === 'pg') {
+                                                    likeQuery = `CAST(:column: AS ${textType}) ilike :value`;
+                                                }
+                                                qbWhere[where](Bookshelf.knex.raw(likeQuery, {
+                                                    value: `%${val}%`,
+                                                    column
+                                                }));
+                                                // Change to orWhere after the first where
+                                                if (where === 'where') {
+                                                    where = 'orWhere';
+                                                }
+                                            });
+                                            // If the key is in the top level filter, filter on orWhereIn
+                                            if (_hasIn(filterValues, typeKey)) {
+                                                // Determine if there are multiple filters to be applied
+                                                let equalityValue = filterValues[typeKey];
+                                                if (!_isArray(equalityValue)) {
+                                                    equalityValue = split(String(equalityValue), { keepQuotes: true, sep: ',' });
+                                                }
+                                                internals.equalityFilter(qbWhere, column, equalityValue, 'orWhere');
+                                            }
+                                        });
+                                    }
+                                    else if (key === 'not') {
+                                        const hasNull = valueArray.length !== _pull(valueArray, null, 'null').length;
+                                        if (hasNull) {
+                                            qb.whereNotNull(column);
+                                        }
+                                        if (!_isEmpty(valueArray)) {
+                                            qb.whereNotIn(column, valueArray);
+                                        }
+                                    }
+                                    else if (key === 'lt') {
+                                        qb.where(column, '<', typeValue);
+                                    }
+                                    else if (key === 'gt') {
+                                        qb.where(column, '>', typeValue);
+                                    }
+                                    else if (key === 'lte') {
+                                        qb.where(column, '<=', typeValue);
+                                    }
+                                    else if (key === 'gte') {
+                                        qb.where(column, '>=', typeValue);
+                                    }
+                                }
+                            });
+                        }
+                    }
+                    // If key is or and value is array
+                    else if (_isArray(value) && key === 'or') {
+                        _forEach(value, (fragment) => {
+
+                            qb.orWhere(internals.applyFilterFragment(fragment));
+                        });
+                    }
+                    // If the value is an equality filter
+                    else {
+                        // If the key is in the like filter, ignore the filter
+                        if (!_hasIn(filterValues.like, key)) {
+                            let [column, jsonColumn, dataType] = key.split(':');
                             // Remove all but the last table name, need to get number of dots
                             column = internals.formatRelation(internals.formatColumnNames([column])[0]);
-
-<<<<<<< HEAD
-                            // Determine if there are multiple filters to be applied
-                            let valueArray = split(String(typeValue), { keepQuotes: true, sep: ',' });
-
+                            if (!_isArray(value)) {
+                                value = split(String(value), { keepQuotes: true, sep: ',' });
+                            }
                             if (jsonColumn) {
-                                // Pass in the an equality filter for the same column name as last parameter for OR filtering with `like` and `equals`
-                                let extraEqualityFilter = filterValues[typeKey];
-                                if (extraEqualityFilter) {
-                                    extraEqualityFilter = split(String(extraEqualityFilter), { keepQuotes: true, sep: ',' });
-                                }
-                                jsonFields.buildFilterWithType(qb, Bookshelf.knex, key, valueArray, column, jsonColumn, dataType, extraEqualityFilter);
+                                jsonFields.buildFilterWithType(qb, Bookshelf.knex, 'equal', value, column, jsonColumn, dataType);
                             }
                             else {
-                                // Attach different query for each type
-                                if (key === 'like'){
-                                    qb.where((qbWhere) => {
-
-                                        let where = 'where';
-                                        let textType = 'text';
-                                        if (internals.client === 'mysql' || internals.client === 'mssql'){
-                                            textType = 'char';
-=======
-                                    // Determine if there are multiple filters to be applied
-                                    let valueArray = typeValue;
-                                    if (!_isArray(valueArray)) {
-                                        valueArray = split(String(typeValue), { keepQuotes: true, sep: ',' });
-                                    }
-
-                                    if (jsonColumn) {
-                                        // Pass in the an equality filter for the same column name as last parameter for OR filtering with `like` and `equals`
-                                        let extraEqualityFilter = filterValues[typeKey];
-                                        if (extraEqualityFilter) {
-                                            if (!_isArray(extraEqualityFilter)) {
-                                                extraEqualityFilter = split(String(extraEqualityFilter), { keepQuotes: true, sep: ',' });
-                                            }
-                                        }
-                                        jsonFields.buildFilterWithType(qb, Bookshelf.knex, key, valueArray, column, jsonColumn, dataType, extraEqualityFilter);
-                                    }
-                                    else {
-                                        // Attach different query for each type
-                                        if (key === 'like'){
-                                            qb.where((qbWhere) => {
-
-                                                let where = 'where';
-                                                let textType = 'text';
-                                                if (internals.client === 'mysql' || internals.client === 'mssql'){
-                                                    textType = 'char';
-                                                }
-                                                _forEach(valueArray, (val) => {
-
-                                                    let likeQuery = `LOWER(CAST(:column: AS ${textType})) like LOWER(:value)`;
-                                                    if (internals.client === 'pg') {
-                                                        likeQuery = `CAST(:column: AS ${textType}) ilike :value`;
-                                                    }
-                                                    qbWhere[where](
-                                                        Bookshelf.knex.raw(likeQuery, {
-                                                            value: `%${val}%`,
-                                                            column
-                                                        })
-                                                    );
-
-                                                    // Change to orWhere after the first where
-                                                    if (where === 'where'){
-                                                        where = 'orWhere';
-                                                    }
-                                                });
-
-                                                // If the key is in the top level filter, filter on orWhereIn
-                                                if (_hasIn(filterValues, typeKey)){
-                                                    // Determine if there are multiple filters to be applied
-                                                    let equalityValue = filterValues[typeKey];
-                                                    if (!_isArray(equalityValue)){
-                                                        equalityValue = split(String(equalityValue), { keepQuotes: true, sep: ',' });
-                                                    }
-
-                                                    internals.equalityFilter(qbWhere, column, equalityValue, 'orWhere');
-                                                }
-                                            });
->>>>>>> ef8bbe0a
-                                        }
-                                        _forEach(valueArray, (val) => {
-
-                                            let likeQuery = `LOWER(CAST(:column: AS ${textType})) like LOWER(:value)`;
-                                            if (internals.client === 'pg') {
-                                                likeQuery = `CAST(:column: AS ${textType}) ilike :value`;
-                                            }
-                                            qbWhere[where](
-                                                Bookshelf.knex.raw(likeQuery, {
-                                                    value: `%${val}%`,
-                                                    column
-                                                })
-                                            );
-
-                                            // Change to orWhere after the first where
-                                            if (where === 'where'){
-                                                where = 'orWhere';
-                                            }
-                                        });
-
-                                        // If the key is in the top level filter, filter on orWhereIn
-                                        if (_hasIn(filterValues, typeKey)){
-                                            // Determine if there are multiple filters to be applied
-                                            let equalityValue = filterValues[typeKey];
-                                            if (!_isArray(equalityValue)){
-                                                equalityValue = split(String(equalityValue), { keepQuotes: true, sep: ',' });
-                                            }
-
-                                            internals.equalityFilter(qbWhere, column, equalityValue, 'orWhere');
-                                        }
-                                    });
-                                }
-                                else if (key === 'not'){
-                                    const hasNull = valueArray.length !== _pull(valueArray, null, 'null').length;
-                                    if (hasNull) {
-                                        qb.whereNotNull(column);
-                                    }
-                                    if (!_isEmpty(valueArray)){
-                                        qb.whereNotIn(column, valueArray);
-                                    }
-                                }
-                                else if (key === 'lt'){
-                                    qb.where(column, '<', typeValue);
-                                }
-                                else if (key === 'gt'){
-                                    qb.where(column, '>', typeValue);
-                                }
-                                else if (key === 'lte'){
-                                    qb.where(column, '<=', typeValue);
-                                }
-                                else if (key === 'gte'){
-                                    qb.where(column, '>=', typeValue);
-                                }
+                                internals.equalityFilter(qb, column, value);
                             }
-                        });
-                    }
-                }
-                // If key is or and value is array
-                else if (_isArray(value) && key === 'or') {
-                    _forEach(value, (fragment) => {
-                        qb.orWhere(internals.applyFilterFragment(fragment));
-                    });
-                }
-                // If the value is an equality filter
-                else {
-                    // If the key is in the like filter, ignore the filter
-                    if (!_hasIn(filterValues.like, key)){
-                        let [column, jsonColumn, dataType] = key.split(':');
-                        // Remove all but the last table name, need to get number of dots
-                        column = internals.formatRelation(internals.formatColumnNames([column])[0]);
-
-                        if (!_isArray(value)){
-                            value = split(String(value), { keepQuotes: true, sep: ',' });
                         }
-
-                        if (jsonColumn) {
-                            jsonFields.buildFilterWithType(qb, Bookshelf.knex, 'equal', value, column, jsonColumn, dataType);
-                        }
-                        else {
-                            internals.equalityFilter(qb, column, value);
-                        }
-                    }
-                }
-            });
+                    }
+                });
+            };
         };
         /**
          * Takes in value, query builder, and column name for creating an equality filter
